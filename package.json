--- conflicted
+++ resolved
@@ -1,34 +1,4 @@
 {
-<<<<<<< HEAD
-  "name": "docs",
-  "type": "module",
-  "version": "0.1.0",
-  "scripts": {
-    "dev": "solid-start dev",
-    "build": "solid-start build",
-    "build:registry": "tsx ./src/scripts/build-registry.ts",
-    "start": "solid-start start",
-    "lint": "eslint --fix \"**/*.{ts,tsx,js,jsx}\""
-  },
-  "dependencies": {
-    "@fontsource/inter": "^5.0.8",
-    "@kobalte/core": "^0.11.0",
-    "@solid-primitives/keyboard": "^1.2.5",
-    "@solidjs/meta": "^0.28.6",
-    "@solidjs/router": "^0.8.3",
-    "@tanstack/solid-table": "^8.9.3",
-    "chart.js": "^4.4.0",
-    "class-variance-authority": "^0.7.0",
-    "clsx": "^2.0.0",
-    "solid-icons": "^1.0.12",
-    "solid-js": "1.7.12",
-    "solid-jsx": "^1.1.4",
-    "solid-start": "^0.3.6",
-    "tailwind-merge": "^1.14.0",
-    "tailwindcss-animate": "^1.0.7",
-    "undici": "^5.24.0",
-    "valibot": "^0.17.1"
-=======
   "name": "solid-ui-components",
   "type": "module",
   "version": "0.0.1",
@@ -37,38 +7,13 @@
     "lint": "turbo lint",
     "build": "turbo build",
     "dev": "turbo dev"
->>>>>>> 230f092a
   },
   "workspaces": [
     "apps/*",
     "packages/*"
   ],
   "devDependencies": {
-<<<<<<< HEAD
-    "@mdx-js/rollup": "^2.3.0",
-    "@types/node": "^18.17.3",
-    "@types/unist": "^3.0.0",
-    "@typescript-eslint/eslint-plugin": "^6.7.2",
-    "@typescript-eslint/parser": "^6.7.2",
-    "autoprefixer": "^10.4.15",
-    "eslint": "^8.49.0",
-    "eslint-plugin-import": "^2.28.1",
-    "eslint-plugin-tailwindcss": "^3.13.0",
-    "estree-util-value-to-estree": "^3.0.1",
-    "postcss": "^8.4.30",
-    "prettier": "^3.0.3",
-    "rehype-pretty-code": "^0.10.1",
-    "remark-frontmatter": "^5.0.0",
-    "shiki": "^0.14.4",
-    "solid-start-node": "^0.3.6",
-    "solid-start-vercel": "^0.3.6",
-    "tailwindcss": "^3.3.3",
-    "tsx": "^3.13.0",
-    "vite": "^4.4.9",
-    "yaml": "^2.3.2"
-=======
     "eslint": "^8.49.0",
     "turbo": "^1.10.13"
->>>>>>> 230f092a
   }
 }