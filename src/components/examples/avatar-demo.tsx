--- conflicted
+++ resolved
@@ -1,11 +1,6 @@
-<<<<<<< HEAD
-import { ComponentExample } from "~/components/component-example"
-import { Avatar, AvatarFallback, AvatarImage } from "~/components/ui/avatar"
-=======
 import { Avatar, AvatarFallback, AvatarImage } from "~/../packages/core"
 
 import { ComponentExample } from "../component-example"
->>>>>>> c71f9f62
 
 export function AvatarDemo() {
   return (
