--- conflicted
+++ resolved
@@ -1,12 +1,6 @@
-<<<<<<< HEAD
-import { ComponentExample } from "~/components/component-example"
-import { Button } from "~/components/ui/button"
-import { Toaster, showToast } from "~/components/ui/toast"
-=======
 import { Toaster, showToast, Button } from "~/../packages/core"
 
 import { ComponentExample } from "../component-example"
->>>>>>> c71f9f62
 
 export function ToastDemo() {
   return (
